--- conflicted
+++ resolved
@@ -76,13 +76,10 @@
     iframe_tag = f'<iframe src="/static/{rel_path}" height="{height}" width="100%" frameborder="0"></iframe>'
     print(
         f'Find html file {output_html_path}, {os.path.exists(output_html_path)}, relative HTML path is /static/{rel_path}')
-<<<<<<< HEAD
-=======
 
     # html_path = '/'.join(Path(output_html_path).parts[1:])
     # iframe_tag = f'<iframe src="/static/{html_path}" height="{height}" width="100%" frameborder="0"></iframe>'
     # print(f'Find html {output_html_path}, {os.path.exists(output_html_path)}')
->>>>>>> b9605aea
 
     return f"""
         <div style='height: {height}; width: 100%;'>
@@ -159,10 +156,6 @@
     octree_resolution=256,
     check_box_rembg=False
 ):
-<<<<<<< HEAD
-    return_dict = {}
-=======
->>>>>>> b9605aea
     mesh, image, save_folder = _gen_shape(
         caption,
         image,
