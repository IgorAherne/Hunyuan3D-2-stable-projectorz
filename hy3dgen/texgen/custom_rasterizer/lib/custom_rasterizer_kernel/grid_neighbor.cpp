--- conflicted
+++ resolved
@@ -394,13 +394,9 @@
     std::vector<torch::Tensor> grid_evencorners(grids.size());
     std::vector<torch::Tensor> grid_oddcorners(grids.size());
 
-<<<<<<< HEAD
+
     texture_positions[0] = torch::zeros({static_cast<int64_t>(seq2pos.size() / 3), static_cast<int64_t>(3)}, float_options);
     texture_positions[1] = torch::zeros({static_cast<int64_t>(seq2pos.size() / 3)}, float_options);
-=======
-    texture_positions[0] = torch::zeros({(int64_t)seq2pos.size() / 3, 3}, float_options);
-    texture_positions[1] = torch::zeros({(int64_t)seq2pos.size() / 3}, float_options);
->>>>>>> 944e5ccc
     float* positions_out_ptr = texture_positions[0].data_ptr<float>();
     memcpy(positions_out_ptr, seq2pos.data(), sizeof(float) * seq2pos.size());
     positions_out_ptr = texture_positions[1].data_ptr<float>();
@@ -409,23 +405,14 @@
     }
 
     for (int i = 0; i < grids.size(); ++i) {
-<<<<<<< HEAD
         grid_neighbors[i] = torch::zeros({static_cast<int64_t>(grids[i].seq2grid.size()), static_cast<int64_t>(9)}, int64_options);
-=======
-        grid_neighbors[i] = torch::zeros({(int64_t)grids[i].seq2grid.size(), 9}, int64_options);
->>>>>>> 944e5ccc
         int64_t* nptr = grid_neighbors[i].data_ptr<int64_t>();
         for (int j = 0; j < grids[i].seq2neighbor.size(); ++j) {
             nptr[j] = grids[i].seq2neighbor[j];
         }
 
-<<<<<<< HEAD
         grid_evencorners[i] = torch::zeros({static_cast<int64_t>(grids[i].seq2evencorner.size())}, int64_options);
         grid_oddcorners[i] = torch::zeros({static_cast<int64_t>(grids[i].seq2oddcorner.size())}, int64_options);
-=======
-        grid_evencorners[i] = torch::zeros({(int64_t)grids[i].seq2evencorner.size()}, int64_options);
-        grid_oddcorners[i] = torch::zeros({(int64_t)grids[i].seq2oddcorner.size()}, int64_options);
->>>>>>> 944e5ccc
         int64_t* dptr = grid_evencorners[i].data_ptr<int64_t>();
         for (int j = 0; j < grids[i].seq2evencorner.size(); ++j) {
             dptr[j] = grids[i].seq2evencorner[j];
@@ -435,11 +422,7 @@
             dptr[j] = grids[i].seq2oddcorner[j];
         }            
         if (i + 1 < grids.size()) {
-<<<<<<< HEAD
             grid_downsamples[i] = torch::zeros({static_cast<int64_t>(grids[i].downsample_seq.size())}, int64_options);
-=======
-            grid_downsamples[i] = torch::zeros({(int64_t)grids[i].downsample_seq.size()}, int64_options);
->>>>>>> 944e5ccc
             int64_t* dptr = grid_downsamples[i].data_ptr<int64_t>();
             for (int j = 0; j < grids[i].downsample_seq.size(); ++j) {
                 dptr[j] = grids[i].downsample_seq[j];
@@ -552,15 +535,9 @@
     std::vector<torch::Tensor> grid_evencorners(grids.size());
     std::vector<torch::Tensor> grid_oddcorners(grids.size());
 
-<<<<<<< HEAD
     texture_positions[0] = torch::zeros({static_cast<int64_t>(seq2pos.size() / 3), static_cast<int64_t>(3)}, float_options);
     texture_positions[1] = torch::zeros({static_cast<int64_t>(seq2pos.size() / 3)}, float_options);
     texture_feats[0] = torch::zeros({static_cast<int64_t>(seq2feat.size() / feat_channel), static_cast<int64_t>(feat_channel)}, float_options);
-=======
-    texture_positions[0] = torch::zeros({(int64_t)seq2pos.size() / 3, 3}, float_options);
-    texture_positions[1] = torch::zeros({(int64_t)seq2pos.size() / 3}, float_options);
-    texture_feats[0] = torch::zeros({(int64_t)seq2feat.size() / feat_channel, feat_channel}, float_options);
->>>>>>> 944e5ccc
     float* positions_out_ptr = texture_positions[0].data_ptr<float>();
     memcpy(positions_out_ptr, seq2pos.data(), sizeof(float) * seq2pos.size());
     positions_out_ptr = texture_positions[1].data_ptr<float>();
@@ -571,22 +548,13 @@
     memcpy(feats_out_ptr, seq2feat.data(), sizeof(float) * seq2feat.size());
 
     for (int i = 0; i < grids.size(); ++i) {
-<<<<<<< HEAD
         grid_neighbors[i] = torch::zeros({static_cast<int64_t>(grids[i].seq2grid.size()), static_cast<int64_t>(9)}, int64_options);
-=======
-        grid_neighbors[i] = torch::zeros({(int64_t)grids[i].seq2grid.size(), 9}, int64_options);
->>>>>>> 944e5ccc
         int64_t* nptr = grid_neighbors[i].data_ptr<int64_t>();
         for (int j = 0; j < grids[i].seq2neighbor.size(); ++j) {
             nptr[j] = grids[i].seq2neighbor[j];
         }
-<<<<<<< HEAD
         grid_evencorners[i] = torch::zeros({static_cast<int64_t>(grids[i].seq2evencorner.size())}, int64_options);
         grid_oddcorners[i] = torch::zeros({static_cast<int64_t>(grids[i].seq2oddcorner.size())}, int64_options);
-=======
-        grid_evencorners[i] = torch::zeros({(int64_t)grids[i].seq2evencorner.size()}, int64_options);
-        grid_oddcorners[i] = torch::zeros({(int64_t)grids[i].seq2oddcorner.size()}, int64_options);
->>>>>>> 944e5ccc
         int64_t* dptr = grid_evencorners[i].data_ptr<int64_t>();
         for (int j = 0; j < grids[i].seq2evencorner.size(); ++j) {
             dptr[j] = grids[i].seq2evencorner[j];
@@ -596,11 +564,7 @@
             dptr[j] = grids[i].seq2oddcorner[j];
         }
         if (i + 1 < grids.size()) {
-<<<<<<< HEAD
             grid_downsamples[i] = torch::zeros({static_cast<int64_t>(grids[i].downsample_seq.size())}, int64_options);
-=======
-            grid_downsamples[i] = torch::zeros({(int64_t)grids[i].downsample_seq.size()}, int64_options);
->>>>>>> 944e5ccc
             int64_t* dptr = grid_downsamples[i].data_ptr<int64_t>();
             for (int j = 0; j < grids[i].downsample_seq.size(); ++j) {
                 dptr[j] = grids[i].downsample_seq[j];
